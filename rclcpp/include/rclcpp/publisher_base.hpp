// Copyright 2014 Open Source Robotics Foundation, Inc.
//
// Licensed under the Apache License, Version 2.0 (the "License");
// you may not use this file except in compliance with the License.
// You may obtain a copy of the License at
//
//     http://www.apache.org/licenses/LICENSE-2.0
//
// Unless required by applicable law or agreed to in writing, software
// distributed under the License is distributed on an "AS IS" BASIS,
// WITHOUT WARRANTIES OR CONDITIONS OF ANY KIND, either express or implied.
// See the License for the specific language governing permissions and
// limitations under the License.

#ifndef RCLCPP__PUBLISHER_BASE_HPP_
#define RCLCPP__PUBLISHER_BASE_HPP_

#include <rmw/error_handling.h>
#include <rmw/rmw.h>

#include <functional>
#include <iostream>
#include <memory>
#include <sstream>
#include <string>
#include <unordered_map>
#include <utility>
#include <vector>

#include "rcl/publisher.h"

#include "rclcpp/macros.hpp"
#include "rclcpp/network_flow_endpoint.hpp"
#include "rclcpp/qos.hpp"
#include "rclcpp/qos_event.hpp"
#include "rclcpp/type_support_decl.hpp"
#include "rclcpp/visibility_control.hpp"

namespace rclcpp
{

// Forward declaration is used for friend statement.
namespace node_interfaces
{
class NodeBaseInterface;
class NodeTopicsInterface;
}  // namespace node_interfaces

namespace experimental
{
/**
 * IntraProcessManager is forward declared here, avoiding a circular inclusion between
 * `intra_process_manager.hpp` and `publisher_base.hpp`.
 */
class IntraProcessManager;
}  // namespace experimental

class PublisherBase : public std::enable_shared_from_this<PublisherBase>
{
  friend ::rclcpp::node_interfaces::NodeTopicsInterface;

public:
  RCLCPP_SMART_PTR_DEFINITIONS(PublisherBase)

  /// Default constructor.
  /**
   * Typically, a publisher is not created through this method, but instead is created through a
   * call to `Node::create_publisher`.
   * \param[in] node_base A pointer to the NodeBaseInterface for the parent node.
   * \param[in] topic The topic that this publisher publishes on.
   * \param[in] type_support The type support structure for the type to be published.
   * \param[in] publisher_options QoS settings for this publisher.
   */
  RCLCPP_PUBLIC
  PublisherBase(
    rclcpp::node_interfaces::NodeBaseInterface * node_base,
    const std::string & topic,
    const rosidl_message_type_support_t & type_support,
    const rcl_publisher_options_t & publisher_options);

  RCLCPP_PUBLIC
  virtual ~PublisherBase();

  /// Get the topic that this publisher publishes on.
  /** \return The topic name. */
  RCLCPP_PUBLIC
  const char *
  get_topic_name() const;

  /// Get the queue size for this publisher.
  /** \return The queue size. */
  RCLCPP_PUBLIC
  size_t
  get_queue_size() const;

  /// Get the global identifier for this publisher (used in rmw and by DDS).
  /** \return The gid. */
  RCLCPP_PUBLIC
  const rmw_gid_t &
  get_gid() const;

  /// Get the rcl publisher handle.
  /** \return The rcl publisher handle. */
  RCLCPP_PUBLIC
  std::shared_ptr<rcl_publisher_t>
  get_publisher_handle();

  /// Get the rcl publisher handle.
  /** \return The rcl publisher handle. */
  RCLCPP_PUBLIC
  std::shared_ptr<const rcl_publisher_t>
  get_publisher_handle() const;

  /// Get all the QoS event handlers associated with this publisher.
  /** \return The map of QoS event handlers. */
  RCLCPP_PUBLIC
  const
  std::unordered_map<rcl_publisher_event_type_t, std::shared_ptr<rclcpp::QOSEventHandlerBase>> &
  get_event_handlers() const;

  /// Get subscription count
  /** \return The number of subscriptions. */
  RCLCPP_PUBLIC
  size_t
  get_subscription_count() const;

  /// Get intraprocess subscription count
  /** \return The number of intraprocess subscriptions. */
  RCLCPP_PUBLIC
  size_t
  get_intra_process_subscription_count() const;

  /// Manually assert that this Publisher is alive (for RMW_QOS_POLICY_LIVELINESS_MANUAL_BY_TOPIC).
  /**
   * If the rmw Liveliness policy is set to RMW_QOS_POLICY_LIVELINESS_MANUAL_BY_TOPIC, the creator
   * of this publisher may manually call `assert_liveliness` at some point in time to signal to the
   * rest of the system that this Node is still alive.
   *
   * \return `true` if the liveliness was asserted successfully, otherwise `false`
   */
  RCLCPP_PUBLIC
  RCUTILS_WARN_UNUSED
  bool
  assert_liveliness() const;

  /// Get the actual QoS settings, after the defaults have been determined.
  /**
   * The actual configuration applied when using RMW_QOS_POLICY_*_SYSTEM_DEFAULT
   * can only be resolved after the creation of the publisher, and it
   * depends on the underlying rmw implementation.
   * If the underlying setting in use can't be represented in ROS terms,
   * it will be set to RMW_QOS_POLICY_*_UNKNOWN.
   * May throw runtime_error when an unexpected error occurs.
   *
   * \return The actual qos settings.
   */
  RCLCPP_PUBLIC
  rclcpp::QoS
  get_actual_qos() const;

  /// Check if publisher instance can loan messages.
  /**
   * Depending on the middleware and the message type, this will return true if the middleware
   * can allocate a ROS message instance.
   */
  RCLCPP_PUBLIC
  bool
  can_loan_messages() const;

  /// Compare this publisher to a gid.
  /**
   * Note that this function calls the next function.
   * \param[in] gid Reference to a gid.
   * \return True if the publisher's gid matches the input.
   */
  RCLCPP_PUBLIC
  bool
  operator==(const rmw_gid_t & gid) const;

  /// Compare this publisher to a pointer gid.
  /**
   * A wrapper for comparing this publisher's gid to the input using rmw_compare_gids_equal.
   * \param[in] gid A pointer to a gid.
   * \return True if this publisher's gid matches the input.
   */
  RCLCPP_PUBLIC
  bool
  operator==(const rmw_gid_t * gid) const;

  using IntraProcessManagerSharedPtr =
    std::shared_ptr<rclcpp::experimental::IntraProcessManager>;

  /// Implementation utility function used to setup intra process publishing after creation.
  RCLCPP_PUBLIC
  void
  setup_intra_process(
    uint64_t intra_process_publisher_id,
    IntraProcessManagerSharedPtr ipm);

<<<<<<< HEAD
  /// Set a callback to be called when each new qos event instance occurs.
  /**
   * The callback receives a size_t which is the number of events that occurred
   * since the last time this callback was called.
   * Normally this is 1, but can be > 1 if events occurred before any
   * callback was set.
   *
   * Since this callback is called from the middleware, you should aim to make
   * it fast and not blocking.
   * If you need to do a lot of work or wait for some other event, you should
   * spin it off to another thread, otherwise you risk blocking the middleware.
   *
   * Calling it again will clear any previously set callback.
   *
   * An exception will be thrown if the callback is not callable.
   *
   * This function is thread-safe.
   *
   * If you want more information available in the callback, like the qos event
   * or other information, you may use a lambda with captures or std::bind.
   *
   * \sa rclcpp::QOSEventHandlerBase::set_on_ready_callback
   *
   * \param[in] callback functor to be called when a new event occurs
   * \param[in] event_type identifier for the qos event we want to attach the callback to
   */
  void
  set_on_new_qos_event_callback(
    std::function<void(size_t)> callback,
    rcl_publisher_event_type_t event_type)
  {
    if (event_handlers_.count(event_type) == 0) {
      RCLCPP_WARN(
        rclcpp::get_logger("rclcpp"),
        "Calling set_on_new_qos_event_callback for non registered event_type");
      return;
    }

    if (!callback) {
      throw std::invalid_argument(
              "The callback passed to set_on_new_qos_event_callback "
              "is not callable.");
    }

    // The on_ready_callback signature has an extra `int` argument used to disambiguate between
    // possible different entities within a generic waitable.
    // We hide that detail to users of this method.
    std::function<void(size_t, int)> new_callback = std::bind(callback, std::placeholders::_1);
    event_handlers_[event_type]->set_on_ready_callback(new_callback);
  }

  /// Unset the callback registered for new qos events, if any.
  void
  clear_on_new_qos_event_callback(rcl_publisher_event_type_t event_type)
  {
    if (event_handlers_.count(event_type) == 0) {
      RCLCPP_WARN(
        rclcpp::get_logger("rclcpp"),
        "Calling clear_on_new_qos_event_callback for non registered event_type");
      return;
    }

    event_handlers_[event_type]->clear_on_ready_callback();
  }
=======
  /// Get network flow endpoints
  /**
   * Describes network flow endpoints that this publisher is sending messages out on
   * \return vector of NetworkFlowEndpoint
   */
  RCLCPP_PUBLIC
  std::vector<rclcpp::NetworkFlowEndpoint>
  get_network_flow_endpoints() const;
>>>>>>> bff6916e

protected:
  template<typename EventCallbackT>
  void
  add_event_handler(
    const EventCallbackT & callback,
    const rcl_publisher_event_type_t event_type)
  {
    auto handler = std::make_shared<QOSEventHandler<EventCallbackT,
        std::shared_ptr<rcl_publisher_t>>>(
      callback,
      rcl_publisher_event_init,
      publisher_handle_,
      event_type);
    event_handlers_.insert(std::make_pair(event_type, handler));
  }

  RCLCPP_PUBLIC
  void default_incompatible_qos_callback(QOSOfferedIncompatibleQoSInfo & info) const;

  std::shared_ptr<rcl_node_t> rcl_node_handle_;

  std::shared_ptr<rcl_publisher_t> publisher_handle_;

  std::unordered_map<rcl_publisher_event_type_t,
    std::shared_ptr<rclcpp::QOSEventHandlerBase>> event_handlers_;

  using IntraProcessManagerWeakPtr =
    std::weak_ptr<rclcpp::experimental::IntraProcessManager>;
  bool intra_process_is_enabled_;
  IntraProcessManagerWeakPtr weak_ipm_;
  uint64_t intra_process_publisher_id_;

  rmw_gid_t rmw_gid_;
};

}  // namespace rclcpp

#endif  // RCLCPP__PUBLISHER_BASE_HPP_<|MERGE_RESOLUTION|>--- conflicted
+++ resolved
@@ -197,7 +197,6 @@
     uint64_t intra_process_publisher_id,
     IntraProcessManagerSharedPtr ipm);
 
-<<<<<<< HEAD
   /// Set a callback to be called when each new qos event instance occurs.
   /**
    * The callback receives a size_t which is the number of events that occurred
@@ -224,6 +223,7 @@
    * \param[in] callback functor to be called when a new event occurs
    * \param[in] event_type identifier for the qos event we want to attach the callback to
    */
+  RCLCPP_PUBLIC
   void
   set_on_new_qos_event_callback(
     std::function<void(size_t)> callback,
@@ -250,6 +250,7 @@
   }
 
   /// Unset the callback registered for new qos events, if any.
+  RCLCPP_PUBLIC
   void
   clear_on_new_qos_event_callback(rcl_publisher_event_type_t event_type)
   {
@@ -262,7 +263,7 @@
 
     event_handlers_[event_type]->clear_on_ready_callback();
   }
-=======
+
   /// Get network flow endpoints
   /**
    * Describes network flow endpoints that this publisher is sending messages out on
@@ -271,7 +272,6 @@
   RCLCPP_PUBLIC
   std::vector<rclcpp::NetworkFlowEndpoint>
   get_network_flow_endpoints() const;
->>>>>>> bff6916e
 
 protected:
   template<typename EventCallbackT>
