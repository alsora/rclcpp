// Copyright 2019 Open Source Robotics Foundation, Inc.
//
// Licensed under the Apache License, Version 2.0 (the "License");
// you may not use this file except in compliance with the License.
// You may obtain a copy of the License at
//
//     http://www.apache.org/licenses/LICENSE-2.0
//
// Unless required by applicable law or agreed to in writing, software
// distributed under the License is distributed on an "AS IS" BASIS,
// WITHOUT WARRANTIES OR CONDITIONS OF ANY KIND, either express or implied.
// See the License for the specific language governing permissions and
// limitations under the License.

#ifndef RCLCPP__SUBSCRIPTION_BASE_HPP_
#define RCLCPP__SUBSCRIPTION_BASE_HPP_

#include <atomic>
#include <memory>
#include <mutex>
#include <string>
#include <unordered_map>
#include <vector>
#include <utility>

#include "rcl/subscription.h"

#include "rmw/impl/cpp/demangle.hpp"
#include "rmw/rmw.h"

#include "rclcpp/any_subscription_callback.hpp"
#include "rclcpp/detail/cpp_callback_trampoline.hpp"
#include "rclcpp/experimental/intra_process_manager.hpp"
#include "rclcpp/experimental/subscription_intra_process_base.hpp"
#include "rclcpp/macros.hpp"
#include "rclcpp/message_info.hpp"
#include "rclcpp/network_flow_endpoint.hpp"
#include "rclcpp/qos.hpp"
#include "rclcpp/qos_event.hpp"
#include "rclcpp/serialized_message.hpp"
#include "rclcpp/type_support_decl.hpp"
#include "rclcpp/visibility_control.hpp"

namespace rclcpp
{

namespace node_interfaces
{
class NodeBaseInterface;
}  // namespace node_interfaces

namespace experimental
{
/**
 * IntraProcessManager is forward declared here, avoiding a circular inclusion between
 * `intra_process_manager.hpp` and `subscription_base.hpp`.
 */
class IntraProcessManager;
}  // namespace experimental

/// Virtual base class for subscriptions. This pattern allows us to iterate over different template
/// specializations of Subscription, among other things.
class SubscriptionBase : public std::enable_shared_from_this<SubscriptionBase>
{
public:
  RCLCPP_SMART_PTR_DEFINITIONS_NOT_COPYABLE(SubscriptionBase)

  /// Constructor.
  /**
   * This accepts rcl_subscription_options_t instead of rclcpp::SubscriptionOptions because
   * rclcpp::SubscriptionOptions::to_rcl_subscription_options depends on the message type.
   *
   * \param[in] node_base NodeBaseInterface pointer used in parts of the setup.
   * \param[in] type_support_handle rosidl type support struct, for the Message type of the topic.
   * \param[in] topic_name Name of the topic to subscribe to.
   * \param[in] subscription_options Options for the subscription.
   * \param[in] is_serialized is true if the message will be delivered still serialized
   */
  RCLCPP_PUBLIC
  SubscriptionBase(
    rclcpp::node_interfaces::NodeBaseInterface * node_base,
    const rosidl_message_type_support_t & type_support_handle,
    const std::string & topic_name,
    const rcl_subscription_options_t & subscription_options,
    bool is_serialized = false);

  /// Destructor.
  RCLCPP_PUBLIC
  virtual ~SubscriptionBase();

  /// Get the topic that this subscription is subscribed on.
  RCLCPP_PUBLIC
  const char *
  get_topic_name() const;

  RCLCPP_PUBLIC
  std::shared_ptr<rcl_subscription_t>
  get_subscription_handle();

  RCLCPP_PUBLIC
  std::shared_ptr<const rcl_subscription_t>
  get_subscription_handle() const;

  /// Get all the QoS event handlers associated with this subscription.
  /** \return The map of QoS event handlers. */
  RCLCPP_PUBLIC
  const
  std::unordered_map<rcl_subscription_event_type_t, std::shared_ptr<rclcpp::QOSEventHandlerBase>> &
  get_event_handlers() const;

  /// Get the actual QoS settings, after the defaults have been determined.
  /**
   * The actual configuration applied when using RMW_QOS_POLICY_*_SYSTEM_DEFAULT
   * can only be resolved after the creation of the publisher, and it
   * depends on the underlying rmw implementation.
   * If the underlying setting in use can't be represented in ROS terms,
   * it will be set to RMW_QOS_POLICY_*_UNKNOWN.
   * May throw runtime_error when an unexpected error occurs.
   *
   * \return The actual qos settings.
   * \throws std::runtime_error if failed to get qos settings
   */
  RCLCPP_PUBLIC
  rclcpp::QoS
  get_actual_qos() const;

  /// Take the next inter-process message from the subscription as a type erased pointer.
  /**
   * \sa Subscription::take() for details on how this function works.
   *
   * The only difference is that it takes a type erased pointer rather than a
   * reference to the exact message type.
   *
   * This type erased version facilitates using the subscriptions in a type
   * agnostic way using SubscriptionBase::create_message() and
   * SubscriptionBase::handle_message().
   *
   * \param[out] message_out The type erased message pointer into which take
   *   will copy the data.
   * \param[out] message_info_out The message info for the taken message.
   * \returns true if data was taken and is valid, otherwise false
   * \throws any rcl errors from rcl_take, \sa rclcpp::exceptions::throw_from_rcl_error()
   */
  RCLCPP_PUBLIC
  bool
  take_type_erased(void * message_out, rclcpp::MessageInfo & message_info_out);

  /// Take the next inter-process message, in its serialized form, from the subscription.
  /**
   * For now, if data is taken (written) into the message_out and
   * message_info_out then true will be returned.
   * Unlike Subscription::take(), taking data serialized is not possible via
   * intra-process for the time being, so it will not need to de-duplicate
   * data in any case.
   *
   * \param[out] message_out The serialized message data structure used to
   *   store the taken message.
   * \param[out] message_info_out The message info for the taken message.
   * \returns true if data was taken and is valid, otherwise false
   * \throws any rcl errors from rcl_take, \sa rclcpp::exceptions::throw_from_rcl_error()
   */
  RCLCPP_PUBLIC
  bool
  take_serialized(rclcpp::SerializedMessage & message_out, rclcpp::MessageInfo & message_info_out);

  /// Borrow a new message.
  /** \return Shared pointer to the fresh message. */
  RCLCPP_PUBLIC
  virtual
  std::shared_ptr<void>
  create_message() = 0;

  /// Borrow a new serialized message
  /** \return Shared pointer to a rcl_message_serialized_t. */
  RCLCPP_PUBLIC
  virtual
  std::shared_ptr<rclcpp::SerializedMessage>
  create_serialized_message() = 0;

  /// Check if we need to handle the message, and execute the callback if we do.
  /**
   * \param[in] message Shared pointer to the message to handle.
   * \param[in] message_info Metadata associated with this message.
   */
  RCLCPP_PUBLIC
  virtual
  void
  handle_message(std::shared_ptr<void> & message, const rclcpp::MessageInfo & message_info) = 0;

  RCLCPP_PUBLIC
  virtual
  void
  handle_serialized_message(
    const std::shared_ptr<rclcpp::SerializedMessage> & serialized_message,
    const rclcpp::MessageInfo & message_info) = 0;

  RCLCPP_PUBLIC
  virtual
  void
  handle_loaned_message(void * loaned_message, const rclcpp::MessageInfo & message_info) = 0;

  /// Return the message borrowed in create_message.
  /** \param[in] message Shared pointer to the returned message. */
  RCLCPP_PUBLIC
  virtual
  void
  return_message(std::shared_ptr<void> & message) = 0;

  /// Return the message borrowed in create_serialized_message.
  /** \param[in] message Shared pointer to the returned message. */
  RCLCPP_PUBLIC
  virtual
  void
  return_serialized_message(std::shared_ptr<rclcpp::SerializedMessage> & message) = 0;

  RCLCPP_PUBLIC
  const rosidl_message_type_support_t &
  get_message_type_support_handle() const;

  /// Return if the subscription is serialized
  /**
   * \return `true` if the subscription is serialized, `false` otherwise
   */
  RCLCPP_PUBLIC
  bool
  is_serialized() const;

  /// Get matching publisher count.
  /** \return The number of publishers on this topic. */
  RCLCPP_PUBLIC
  size_t
  get_publisher_count() const;

  /// Check if subscription instance can loan messages.
  /**
   * Depending on the middleware and the message type, this will return true if the middleware
   * can allocate a ROS message instance.
   *
   * \return boolean flag indicating if middleware can loan messages.
   */
  RCLCPP_PUBLIC
  bool
  can_loan_messages() const;

  using IntraProcessManagerWeakPtr =
    std::weak_ptr<rclcpp::experimental::IntraProcessManager>;

  /// Implemenation detail.
  RCLCPP_PUBLIC
  void
  setup_intra_process(
    uint64_t intra_process_subscription_id,
    IntraProcessManagerWeakPtr weak_ipm);

  /// Return the waitable for intra-process
  /**
   * \return the waitable sharedpointer for intra-process, or nullptr if intra-process is not setup.
   * \throws std::runtime_error if the intra process manager is destroyed
   */
  RCLCPP_PUBLIC
  rclcpp::Waitable::SharedPtr
  get_intra_process_waitable() const;

  /// Exchange state of whether or not a part of the subscription is used by a wait set.
  /**
   * Used to ensure parts of the subscription are not used with multiple wait
   * sets simultaneously.
   *
   * \param[in] pointer_to_subscription_part address of a subscription part
   * \param[in] in_use_state the new state to exchange, true means "now in use",
   *   and false means "no longer in use".
   * \returns the current "in use" state.
   * \throws std::invalid_argument If pointer_to_subscription_part is nullptr.
   * \throws std::runtime_error If the pointer given is not a pointer to one of
   *   the parts of the subscription which can be used with a wait set.
   */
  RCLCPP_PUBLIC
  bool
  exchange_in_use_by_wait_set_state(void * pointer_to_subscription_part, bool in_use_state);

  /// Set a callback to be called when each new message is received.
  /**
   * The callback receives a size_t which is the number of messages received
   * since the last time this callback was called.
   * Normally this is 1, but can be > 1 if messages were received before any
   * callback was set.
   *
   * Since this callback is called from the middleware, you should aim to make
   * it fast and not blocking.
   * If you need to do a lot of work or wait for some other event, you should
   * spin it off to another thread, otherwise you risk blocking the middleware.
   *
   * Calling it again will clear any previously set callback.
   *
   * This function is thread-safe.
   *
   * If you want more information available in the callback, like the subscription
   * or other information, you may use a lambda with captures or std::bind.
   *
   * \sa rmw_subscription_set_on_new_message_callback
   * \sa rcl_subscription_set_on_new_message_callback
   *
   * \param[in] callback functor to be called when a new message is received
   */
<<<<<<< HEAD
  void
  set_on_new_message_callback(std::function<void(size_t)> callback)
  {
=======
  RCLCPP_PUBLIC
  void
  set_on_new_message_callback(std::function<void(size_t)> callback)
  {
    if (!callback) {
      throw std::invalid_argument(
              "The callback passed to set_on_new_message_callback "
              "is not callable.");
    }

>>>>>>> c9d3d11b
    auto new_callback =
      [callback, this](size_t number_of_messages) {
        try {
          callback(number_of_messages);
        } catch (const std::exception & exception) {
          RCLCPP_ERROR_STREAM(
            node_logger_,
            "rclcpp::SubscriptionBase@" << this <<
              " caught " << rmw::impl::cpp::demangle(exception) <<
              " exception in user-provided callback for the 'on new message' callback: " <<
              exception.what());
        } catch (...) {
          RCLCPP_ERROR_STREAM(
            node_logger_,
            "rclcpp::SubscriptionBase@" << this <<
              " caught unhandled exception in user-provided callback " <<
              "for the 'on new message' callback");
        }
      };

<<<<<<< HEAD
=======
    std::lock_guard<std::recursive_mutex> lock(reentrant_mutex_);

>>>>>>> c9d3d11b
    // Set it temporarily to the new callback, while we replace the old one.
    // This two-step setting, prevents a gap where the old std::function has
    // been replaced but the middleware hasn't been told about the new one yet.
    set_on_new_message_callback(
      rclcpp::detail::cpp_callback_trampoline<const void *, size_t>,
      static_cast<const void *>(&new_callback));

    // Store the std::function to keep it in scope, also overwrites the existing one.
    on_new_message_callback_ = new_callback;

    // Set it again, now using the permanent storage.
    set_on_new_message_callback(
      rclcpp::detail::cpp_callback_trampoline<const void *, size_t>,
      static_cast<const void *>(&on_new_message_callback_));
  }

<<<<<<< HEAD
=======
  /// Unset the callback registered for new messages, if any.
  RCLCPP_PUBLIC
  void
  clear_on_new_message_callback()
  {
    std::lock_guard<std::recursive_mutex> lock(reentrant_mutex_);
    set_on_new_message_callback(nullptr, nullptr);
    on_new_message_callback_ = nullptr;
  }

  /// Set a callback to be called when each new intra-process message is received.
  /**
   * The callback receives a size_t which is the number of messages received
   * since the last time this callback was called.
   * Normally this is 1, but can be > 1 if messages were received before any
   * callback was set.
   *
   * Calling it again will clear any previously set callback.
   *
   * This function is thread-safe.
   *
   * If you want more information available in the callback, like the subscription
   * or other information, you may use a lambda with captures or std::bind.
   *
   * \sa rclcpp::SubscriptionIntraProcessBase::set_on_ready_callback
   *
   * \param[in] callback functor to be called when a new message is received
   */
  RCLCPP_PUBLIC
  void
  set_on_new_intra_process_message_callback(std::function<void(size_t)> callback)
  {
    if (!use_intra_process_) {
      RCLCPP_WARN(
        rclcpp::get_logger("rclcpp"),
        "Calling set_on_new_intra_process_message_callback for subscription with IPC disabled");
      return;
    }

    if (!callback) {
      throw std::invalid_argument(
              "The callback passed to set_on_new_intra_process_message_callback "
              "is not callable.");
    }

    // The on_ready_callback signature has an extra `int` argument used to disambiguate between
    // possible different entities within a generic waitable.
    // We hide that detail to users of this method.
    std::function<void(size_t, int)> new_callback = std::bind(callback, std::placeholders::_1);
    subscription_intra_process_->set_on_ready_callback(new_callback);
  }

  /// Unset the callback registered for new intra-process messages, if any.
  RCLCPP_PUBLIC
  void
  clear_on_new_intra_process_message_callback()
  {
    if (!use_intra_process_) {
      RCLCPP_WARN(
        rclcpp::get_logger("rclcpp"),
        "Calling clear_on_new_intra_process_message_callback for subscription with IPC disabled");
      return;
    }

    subscription_intra_process_->clear_on_ready_callback();
  }

  /// Set a callback to be called when each new qos event instance occurs.
  /**
   * The callback receives a size_t which is the number of events that occurred
   * since the last time this callback was called.
   * Normally this is 1, but can be > 1 if events occurred before any
   * callback was set.
   *
   * Since this callback is called from the middleware, you should aim to make
   * it fast and not blocking.
   * If you need to do a lot of work or wait for some other event, you should
   * spin it off to another thread, otherwise you risk blocking the middleware.
   *
   * Calling it again will clear any previously set callback.
   *
   * An exception will be thrown if the callback is not callable.
   *
   * This function is thread-safe.
   *
   * If you want more information available in the callback, like the qos event
   * or other information, you may use a lambda with captures or std::bind.
   *
   * \sa rclcpp::QOSEventHandlerBase::set_on_ready_callback
   *
   * \param[in] callback functor to be called when a new event occurs
   * \param[in] event_type identifier for the qos event we want to attach the callback to
   */
  RCLCPP_PUBLIC
  void
  set_on_new_qos_event_callback(
    std::function<void(size_t)> callback,
    rcl_subscription_event_type_t event_type)
  {
    if (event_handlers_.count(event_type) == 0) {
      RCLCPP_WARN(
        rclcpp::get_logger("rclcpp"),
        "Calling set_on_new_qos_event_callback for non registered event_type");
      return;
    }

    if (!callback) {
      throw std::invalid_argument(
              "The callback passed to set_on_new_qos_event_callback "
              "is not callable.");
    }

    // The on_ready_callback signature has an extra `int` argument used to disambiguate between
    // possible different entities within a generic waitable.
    // We hide that detail to users of this method.
    std::function<void(size_t, int)> new_callback = std::bind(callback, std::placeholders::_1);
    event_handlers_[event_type]->set_on_ready_callback(new_callback);
  }

  /// Unset the callback registered for new qos events, if any.
  RCLCPP_PUBLIC
  void
  clear_on_new_qos_event_callback(rcl_subscription_event_type_t event_type)
  {
    if (event_handlers_.count(event_type) == 0) {
      RCLCPP_WARN(
        rclcpp::get_logger("rclcpp"),
        "Calling clear_on_new_qos_event_callback for non registered event_type");
      return;
    }

    event_handlers_[event_type]->clear_on_ready_callback();
  }

  /// Get network flow endpoints
  /**
   * Describes network flow endpoints that this subscription is receiving messages on
   * \return vector of NetworkFlowEndpoint
   */
  RCLCPP_PUBLIC
  std::vector<rclcpp::NetworkFlowEndpoint>
  get_network_flow_endpoints() const;

>>>>>>> c9d3d11b
protected:
  template<typename EventCallbackT>
  void
  add_event_handler(
    const EventCallbackT & callback,
    const rcl_subscription_event_type_t event_type)
  {
    auto handler = std::make_shared<QOSEventHandler<EventCallbackT,
        std::shared_ptr<rcl_subscription_t>>>(
      callback,
      rcl_subscription_event_init,
      get_subscription_handle(),
      event_type);
    qos_events_in_use_by_wait_set_.insert(std::make_pair(handler.get(), false));
    event_handlers_.insert(std::make_pair(event_type, handler));
  }

  RCLCPP_PUBLIC
  void default_incompatible_qos_callback(QOSRequestedIncompatibleQoSInfo & info) const;

  RCLCPP_PUBLIC
  bool
  matches_any_intra_process_publishers(const rmw_gid_t * sender_gid) const;

  RCLCPP_PUBLIC
  void
  set_on_new_message_callback(rcl_event_callback_t callback, const void * user_data);

  rclcpp::node_interfaces::NodeBaseInterface * const node_base_;

  std::shared_ptr<rcl_node_t> node_handle_;
  std::shared_ptr<rcl_subscription_t> subscription_handle_;
  std::shared_ptr<rcl_subscription_t> intra_process_subscription_handle_;
  rclcpp::Logger node_logger_;

  std::unordered_map<rcl_subscription_event_type_t,
    std::shared_ptr<rclcpp::QOSEventHandlerBase>> event_handlers_;

  bool use_intra_process_;
  IntraProcessManagerWeakPtr weak_ipm_;
  uint64_t intra_process_subscription_id_;
  std::shared_ptr<rclcpp::experimental::SubscriptionIntraProcessBase> subscription_intra_process_;

private:
  RCLCPP_DISABLE_COPY(SubscriptionBase)

  rosidl_message_type_support_t type_support_;
  bool is_serialized_;

  std::atomic<bool> subscription_in_use_by_wait_set_{false};
  std::atomic<bool> intra_process_subscription_waitable_in_use_by_wait_set_{false};
  std::unordered_map<rclcpp::QOSEventHandlerBase *,
    std::atomic<bool>> qos_events_in_use_by_wait_set_;

<<<<<<< HEAD
  std::function<void(size_t)> on_new_message_callback_;
=======
  std::recursive_mutex reentrant_mutex_;
  std::function<void(size_t)> on_new_message_callback_{nullptr};
>>>>>>> c9d3d11b
};

}  // namespace rclcpp

#endif  // RCLCPP__SUBSCRIPTION_BASE_HPP_<|MERGE_RESOLUTION|>--- conflicted
+++ resolved
@@ -302,11 +302,6 @@
    *
    * \param[in] callback functor to be called when a new message is received
    */
-<<<<<<< HEAD
-  void
-  set_on_new_message_callback(std::function<void(size_t)> callback)
-  {
-=======
   RCLCPP_PUBLIC
   void
   set_on_new_message_callback(std::function<void(size_t)> callback)
@@ -317,7 +312,6 @@
               "is not callable.");
     }
 
->>>>>>> c9d3d11b
     auto new_callback =
       [callback, this](size_t number_of_messages) {
         try {
@@ -338,11 +332,8 @@
         }
       };
 
-<<<<<<< HEAD
-=======
     std::lock_guard<std::recursive_mutex> lock(reentrant_mutex_);
 
->>>>>>> c9d3d11b
     // Set it temporarily to the new callback, while we replace the old one.
     // This two-step setting, prevents a gap where the old std::function has
     // been replaced but the middleware hasn't been told about the new one yet.
@@ -359,8 +350,6 @@
       static_cast<const void *>(&on_new_message_callback_));
   }
 
-<<<<<<< HEAD
-=======
   /// Unset the callback registered for new messages, if any.
   RCLCPP_PUBLIC
   void
@@ -504,7 +493,6 @@
   std::vector<rclcpp::NetworkFlowEndpoint>
   get_network_flow_endpoints() const;
 
->>>>>>> c9d3d11b
 protected:
   template<typename EventCallbackT>
   void
@@ -559,12 +547,8 @@
   std::unordered_map<rclcpp::QOSEventHandlerBase *,
     std::atomic<bool>> qos_events_in_use_by_wait_set_;
 
-<<<<<<< HEAD
-  std::function<void(size_t)> on_new_message_callback_;
-=======
   std::recursive_mutex reentrant_mutex_;
   std::function<void(size_t)> on_new_message_callback_{nullptr};
->>>>>>> c9d3d11b
 };
 
 }  // namespace rclcpp
