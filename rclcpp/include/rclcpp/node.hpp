// Copyright 2014 Open Source Robotics Foundation, Inc.
//
// Licensed under the Apache License, Version 2.0 (the "License");
// you may not use this file except in compliance with the License.
// You may obtain a copy of the License at
//
//     http://www.apache.org/licenses/LICENSE-2.0
//
// Unless required by applicable law or agreed to in writing, software
// distributed under the License is distributed on an "AS IS" BASIS,
// WITHOUT WARRANTIES OR CONDITIONS OF ANY KIND, either express or implied.
// See the License for the specific language governing permissions and
// limitations under the License.

#ifndef RCLCPP_RCLCPP_NODE_HPP_
#define RCLCPP_RCLCPP_NODE_HPP_

#include <list>
#include <memory>
#include <string>
#include <tuple>

#include <rcl_interfaces/msg/list_parameters_result.hpp>
#include <rcl_interfaces/msg/parameter_descriptor.hpp>
#include <rcl_interfaces/msg/parameter_event.hpp>
#include <rcl_interfaces/msg/set_parameters_result.hpp>
#include <rosidl_generator_cpp/message_type_support.hpp>

#include <rclcpp/callback_group.hpp>
#include <rclcpp/client.hpp>
#include <rclcpp/context.hpp>
#include <rclcpp/function_traits.hpp>
#include <rclcpp/macros.hpp>
#include <rclcpp/message_memory_strategy.hpp>
#include <rclcpp/parameter.hpp>
#include <rclcpp/publisher.hpp>
#include <rclcpp/service.hpp>
#include <rclcpp/subscription.hpp>
#include <rclcpp/timer.hpp>


// Forward declaration of ROS middleware class
namespace rmw
{
struct rmw_node_t;
} // namespace rmw

namespace rclcpp
{

// Forward declaration for friend statement
namespace executor
{
class Executor;
} // namespace executor

namespace node
{

<<<<<<< HEAD
/* NOTE(esteve):
 * We support service callbacks that can optionally take the request id,
 * which should be possible with two overloaded create_service methods,
 * but unfortunately std::function's constructor on VS2015 is too greedy,
 * so we need a mechanism for checking the arity and the type of each argument
 * in a callback function.
 */
template<typename FunctionT>
struct function_traits
{
  static constexpr std::size_t arity =
    function_traits<decltype( & FunctionT::operator())>::arity - 1;

  template<std::size_t N>
  using argument_type =
      typename function_traits<decltype( & FunctionT::operator())>::template argument_type<N + 1>;
};

template<typename ReturnTypeT, typename ... Args>
struct function_traits<ReturnTypeT(Args ...)>
{
  static constexpr std::size_t arity = sizeof ... (Args);

  template<std::size_t N>
  using argument_type = typename std::tuple_element<N, std::tuple<Args ...>>::type;
};

template<typename ReturnTypeT, typename ... Args>
struct function_traits<ReturnTypeT (*)(Args ...)>: public function_traits<ReturnTypeT(Args ...)>
{};

template<typename ClassT, typename ReturnTypeT, typename ... Args>
struct function_traits<ReturnTypeT (ClassT::*)(Args ...) const>
  : public function_traits<ReturnTypeT(ClassT &, Args ...)>
{};

/// Node is the single point of entry for creating publishers and subscribers.
=======
/* ROS Node Interface.
 *
 * This is the single point of entry for creating publishers and subscribers.
 */
>>>>>>> 65300405
class Node
{
  friend class rclcpp::executor::Executor;

public:
  RCLCPP_SMART_PTR_DEFINITIONS(Node);

  /// Create a new node with the specified name.
  /**
   * \param[in] node_name Name of the node.
   * \param[in] use_intra_process_comms True to use the optimized intra-process communication
   * pipeline to pass messages between nodes in the same process using shared memory.
   */
  Node(const std::string & node_name, bool use_intra_process_comms = false);

  /// Create a node based on the node name and a rclcpp::context::Context.
  /**
   * \param[in] node_name Name of the node.
   * \param[in] context The context for the node (usually represents the state of a process).
   * \param[in] use_intra_process_comms True to use the optimized intra-process communication
   * pipeline to pass messages between nodes in the same process using shared memory.
   */
  Node(
    const std::string & node_name, rclcpp::context::Context::SharedPtr context,
    bool use_intra_process_comms = false);

  /// Get the name of the node.
  // \return The name of the node.
  const std::string &
  get_name() const {return name_; }

  /// Create and return a callback group.
  rclcpp::callback_group::CallbackGroup::SharedPtr
  create_callback_group(rclcpp::callback_group::CallbackGroupType group_type);

  /// Create and return a Publisher.
  /**
   * \param[in] topic_name The topic for this publisher to publish on.
   * \param[in] qos_profile The quality of service profile to pass on to the rmw implementation.
   * \return Shared pointer to the created publisher.
   */
  template<typename MessageT>
  rclcpp::publisher::Publisher::SharedPtr
  create_publisher(
    const std::string & topic_name, const rmw_qos_profile_t & qos_profile);

  /// Create and return a Subscription.
  /**
   * \param[in] topic_name The topic to subscribe on.
   * \param[in] qos_profile The quality of service profile to pass on to the rmw implementation.
   * \param[in] callback The user-defined callback function.
   * \param[in] group The callback group for this subscription. NULL for no callback group.
   * \param[in] ignore_local_publications True to ignore local publications.
   * \param[in] msg_mem_strat The message memory strategy to use for allocating messages.
   * \return Shared pointer to the created subscription.
   */
  /* TODO(jacquelinekay):
     Windows build breaks when static member function passed as default
     argument to msg_mem_strat, nullptr is a workaround.
   */
  template<typename MessageT, typename CallbackT>
  typename rclcpp::subscription::Subscription<MessageT>::SharedPtr
  create_subscription(
    const std::string & topic_name,
    const rmw_qos_profile_t & qos_profile,
    CallbackT callback,
    rclcpp::callback_group::CallbackGroup::SharedPtr group = nullptr,
    bool ignore_local_publications = false,
    typename rclcpp::message_memory_strategy::MessageMemoryStrategy<MessageT>::SharedPtr
    msg_mem_strat = nullptr);

  template<typename MessageT>
  typename rclcpp::subscription::Subscription<MessageT>::SharedPtr
  create_subscription_with_unique_ptr_callback(
    const std::string & topic_name,
    const rmw_qos_profile_t & qos_profile,
    typename rclcpp::subscription::AnySubscriptionCallback<MessageT>::UniquePtrCallback callback,
    rclcpp::callback_group::CallbackGroup::SharedPtr group = nullptr,
    bool ignore_local_publications = false,
    typename rclcpp::message_memory_strategy::MessageMemoryStrategy<MessageT>::SharedPtr
    msg_mem_strat = nullptr);

  /// Create a timer.
  /**
   * \param[in] period Time interval between triggers of the callback.
   * \param[in] callback User-defined callback function.
   * \param[in] group Callback group to execute this timer's callback in.
   */
  rclcpp::timer::WallTimer::SharedPtr
  create_wall_timer(
    std::chrono::nanoseconds period,
    rclcpp::timer::CallbackType callback,
    rclcpp::callback_group::CallbackGroup::SharedPtr group = nullptr);

<<<<<<< HEAD
  /// Create a timer with a sub-nanosecond precision update period.
  /**
   * \param[in] period Time interval between triggers of the callback.
   * \param[in] callback User-defined callback function.
   * \param[in] group Callback group to execute this timer's callback in.
   */
  rclcpp::timer::WallTimer::SharedPtr
  create_wall_timer(
    std::chrono::duration<long double, std::nano> period,
    rclcpp::timer::CallbackType callback,
    rclcpp::callback_group::CallbackGroup::SharedPtr group = nullptr);
=======
  // TODO(wjwwood): reenable this once I figure out why the demo doesn't build with it.
  // rclcpp::timer::WallTimer::SharedPtr
  // create_wall_timer(
  //   std::chrono::duration<long double, std::nano> period,
  //   rclcpp::timer::CallbackType callback,
  //   rclcpp::callback_group::CallbackGroup::SharedPtr group = nullptr);
>>>>>>> 65300405

  using CallbackGroup = rclcpp::callback_group::CallbackGroup;
  using CallbackGroupWeakPtr = std::weak_ptr<CallbackGroup>;
  using CallbackGroupWeakPtrList = std::list<CallbackGroupWeakPtr>;

  /* Create and return a Client. */
  template<typename ServiceT>
  typename rclcpp::client::Client<ServiceT>::SharedPtr
  create_client(
    const std::string & service_name,
    rclcpp::callback_group::CallbackGroup::SharedPtr group = nullptr);

  /* Create and return a Service. */
  template<typename ServiceT, typename FunctorT>
  typename rclcpp::service::Service<ServiceT>::SharedPtr
  create_service(
    const std::string & service_name,
    FunctorT callback,
    rclcpp::callback_group::CallbackGroup::SharedPtr group = nullptr);

  std::vector<rcl_interfaces::msg::SetParametersResult> set_parameters(
    const std::vector<rclcpp::parameter::ParameterVariant> & parameters);

  rcl_interfaces::msg::SetParametersResult set_parameters_atomically(
    const std::vector<rclcpp::parameter::ParameterVariant> & parameters);

  std::vector<rclcpp::parameter::ParameterVariant> get_parameters(
    const std::vector<std::string> & names) const;

  std::vector<rcl_interfaces::msg::ParameterDescriptor> describe_parameters(
    const std::vector<std::string> & names) const;

  std::vector<uint8_t> get_parameter_types(
    const std::vector<std::string> & names) const;

  rcl_interfaces::msg::ListParametersResult list_parameters(
    const std::vector<std::string> & prefixes, uint64_t depth) const;

  std::map<std::string, std::string> get_topic_names_and_types() const;

  size_t count_publishers(const std::string & topic_name) const;

  size_t count_subscribers(const std::string & topic_name) const;

private:
  RCLCPP_DISABLE_COPY(Node);

  static const rosidl_message_type_support_t * ipm_ts_;

  bool
  group_in_node(callback_group::CallbackGroup::SharedPtr & group);

  std::string name_;

  std::shared_ptr<rmw_node_t> node_handle_;

  rclcpp::context::Context::SharedPtr context_;

  CallbackGroup::SharedPtr default_callback_group_;
  CallbackGroupWeakPtrList callback_groups_;

  size_t number_of_subscriptions_;
  size_t number_of_timers_;
  size_t number_of_services_;
  size_t number_of_clients_;

  bool use_intra_process_comms_;

  mutable std::mutex mutex_;

  std::map<std::string, rclcpp::parameter::ParameterVariant> parameters_;

  publisher::Publisher::SharedPtr events_publisher_;

  template<typename MessageT>
  typename subscription::Subscription<MessageT>::SharedPtr
  create_subscription_internal(
    const std::string & topic_name,
    const rmw_qos_profile_t & qos_profile,
    rclcpp::subscription::AnySubscriptionCallback<MessageT> callback,
    rclcpp::callback_group::CallbackGroup::SharedPtr group,
    bool ignore_local_publications,
    typename message_memory_strategy::MessageMemoryStrategy<MessageT>::SharedPtr msg_mem_strat);

  template<
    typename ServiceT,
    typename FunctorT,
    typename std::enable_if<
      function_traits<FunctorT>::arity == 2
    >::type * = nullptr,
    typename std::enable_if<
      std::is_same<
        typename function_traits<FunctorT>::template argument_type<0>,
        typename std::shared_ptr<typename ServiceT::Request>
      >::value
    >::type * = nullptr,
    typename std::enable_if<
      std::is_same<
        typename function_traits<FunctorT>::template argument_type<1>,
        typename std::shared_ptr<typename ServiceT::Response>
      >::value
    >::type * = nullptr
  >
  typename rclcpp::service::Service<ServiceT>::SharedPtr
  create_service_internal(
    std::shared_ptr<rmw_node_t> node_handle,
    rmw_service_t * service_handle,
    const std::string & service_name,
    FunctorT callback)
  {
    typename rclcpp::service::Service<ServiceT>::CallbackType callback_without_header =
      callback;
    return service::Service<ServiceT>::make_shared(
      node_handle, service_handle, service_name, callback_without_header);
  }

  template<
    typename ServiceT,
    typename FunctorT,
    typename std::enable_if<
      function_traits<FunctorT>::arity == 3
    >::type * = nullptr,
    typename std::enable_if<
      std::is_same<
        typename function_traits<FunctorT>::template argument_type<0>,
        std::shared_ptr<rmw_request_id_t>
      >::value
    >::type * = nullptr,
    typename std::enable_if<
      std::is_same<
        typename function_traits<FunctorT>::template argument_type<1>,
        typename std::shared_ptr<typename ServiceT::Request>
      >::value
    >::type * = nullptr
/*
   TODO(esteve): reenable this block of code when VS2015 gets better support
   for SFINAE and remove the static_assert from the body of this method. For
   more info about the current support for SFINAE in VS2015 RC:

   http://blogs.msdn.com/b/vcblog/archive/2015/04/29/c-11-14-17-features-in-vs-2015-rc.aspx
   ,
    typename std::enable_if<
      std::is_same<
        typename function_traits<FunctorT>::template argument_type<2>,
        typename std::shared_ptr<typename ServiceT::Response>
      >::value
    >::type * = nullptr
 */
  >
  typename rclcpp::service::Service<ServiceT>::SharedPtr
  create_service_internal(
    std::shared_ptr<rmw_node_t> node_handle,
    rmw_service_t * service_handle,
    const std::string & service_name,
    FunctorT callback)
  {
    static_assert(
      std::is_same<
        typename function_traits<FunctorT>::template argument_type<2>,
        typename std::shared_ptr<typename ServiceT::Response>
      >::value, "Third argument must be of type std::shared_ptr<ServiceT::Response>");

    typename rclcpp::service::Service<ServiceT>::CallbackWithHeaderType callback_with_header =
      callback;
    return service::Service<ServiceT>::make_shared(
      node_handle, service_handle, service_name, callback_with_header);
  }
};

const rosidl_message_type_support_t * Node::ipm_ts_ =
  rosidl_generator_cpp::get_message_type_support_handle<rcl_interfaces::msg::IntraProcessMessage>();

} /* namespace node */
} /* namespace rclcpp */

#define RCLCPP_REGISTER_NODE(Class) RMW_EXPORT \
  rclcpp::node::Node::SharedPtr \
  create_node() \
  { \
    return rclcpp::node::Node::SharedPtr(new Class( \
               rclcpp::contexts::default_context::DefaultContext:: \
               make_shared())); \
  }

#ifndef RCLCPP_RCLCPP_NODE_IMPL_HPP_
// Template implementations
#include "node_impl.hpp"
#endif

#endif /* RCLCPP_RCLCPP_NODE_HPP_ */<|MERGE_RESOLUTION|>--- conflicted
+++ resolved
@@ -56,51 +56,7 @@
 
 namespace node
 {
-
-<<<<<<< HEAD
-/* NOTE(esteve):
- * We support service callbacks that can optionally take the request id,
- * which should be possible with two overloaded create_service methods,
- * but unfortunately std::function's constructor on VS2015 is too greedy,
- * so we need a mechanism for checking the arity and the type of each argument
- * in a callback function.
- */
-template<typename FunctionT>
-struct function_traits
-{
-  static constexpr std::size_t arity =
-    function_traits<decltype( & FunctionT::operator())>::arity - 1;
-
-  template<std::size_t N>
-  using argument_type =
-      typename function_traits<decltype( & FunctionT::operator())>::template argument_type<N + 1>;
-};
-
-template<typename ReturnTypeT, typename ... Args>
-struct function_traits<ReturnTypeT(Args ...)>
-{
-  static constexpr std::size_t arity = sizeof ... (Args);
-
-  template<std::size_t N>
-  using argument_type = typename std::tuple_element<N, std::tuple<Args ...>>::type;
-};
-
-template<typename ReturnTypeT, typename ... Args>
-struct function_traits<ReturnTypeT (*)(Args ...)>: public function_traits<ReturnTypeT(Args ...)>
-{};
-
-template<typename ClassT, typename ReturnTypeT, typename ... Args>
-struct function_traits<ReturnTypeT (ClassT::*)(Args ...) const>
-  : public function_traits<ReturnTypeT(ClassT &, Args ...)>
-{};
-
 /// Node is the single point of entry for creating publishers and subscribers.
-=======
-/* ROS Node Interface.
- *
- * This is the single point of entry for creating publishers and subscribers.
- */
->>>>>>> 65300405
 class Node
 {
   friend class rclcpp::executor::Executor;
@@ -195,26 +151,18 @@
     rclcpp::timer::CallbackType callback,
     rclcpp::callback_group::CallbackGroup::SharedPtr group = nullptr);
 
-<<<<<<< HEAD
   /// Create a timer with a sub-nanosecond precision update period.
   /**
    * \param[in] period Time interval between triggers of the callback.
    * \param[in] callback User-defined callback function.
    * \param[in] group Callback group to execute this timer's callback in.
    */
-  rclcpp::timer::WallTimer::SharedPtr
-  create_wall_timer(
-    std::chrono::duration<long double, std::nano> period,
-    rclcpp::timer::CallbackType callback,
-    rclcpp::callback_group::CallbackGroup::SharedPtr group = nullptr);
-=======
   // TODO(wjwwood): reenable this once I figure out why the demo doesn't build with it.
   // rclcpp::timer::WallTimer::SharedPtr
   // create_wall_timer(
   //   std::chrono::duration<long double, std::nano> period,
   //   rclcpp::timer::CallbackType callback,
   //   rclcpp::callback_group::CallbackGroup::SharedPtr group = nullptr);
->>>>>>> 65300405
 
   using CallbackGroup = rclcpp::callback_group::CallbackGroup;
   using CallbackGroupWeakPtr = std::weak_ptr<CallbackGroup>;
